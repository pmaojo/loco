--- conflicted
+++ resolved
@@ -321,7 +321,6 @@
 where
     T: IntoIden,
 {
-<<<<<<< HEAD
     ColumnDef::new(name).boolean().not_null().clone()
 }
 
@@ -355,8 +354,6 @@
     T: IntoIden,
 {
     ColumnDef::new(name).date_time().not_null().clone()
-=======
-    bool_null(name).not_null().clone()
 }
 
 /// Create a non-nullable json column definition.
@@ -389,5 +386,4 @@
     T: IntoIden,
 {
     ColumnDef::new(name).json_binary().not_null().clone()
->>>>>>> ffd5014d
 }