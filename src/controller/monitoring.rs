--- conflicted
+++ resolved
@@ -3,15 +3,15 @@
 //! application and its dependencies.
 
 use super::{format, routes::Routes};
-<<<<<<< HEAD
+
 #[cfg(debug_assertions)]
 use crate::introspection::graph::mutation::{
     GraphMutationService, NodeCreationRequest, ScaffoldGenerator,
-=======
+
 #[cfg(feature = "introspection_assistant")]
 use crate::introspection::assistant::{
     self, IntrospectionAssistant, RuleBasedAssistantClient, SharedStoreConversationStore,
->>>>>>> bb615f84
+
 };
 use crate::{
     app::AppContext,
@@ -21,15 +21,12 @@
     Result,
 };
 use axum::{extract::State, response::Response, routing::get};
-<<<<<<< HEAD
 #[cfg(debug_assertions)]
 use axum::{routing::post, Json};
-=======
 #[cfg(feature = "introspection_assistant")]
 use axum::{routing::post, Json};
 #[cfg(feature = "introspection_assistant")]
 use serde::Deserialize;
->>>>>>> bb615f84
 use serde::Serialize;
 #[cfg(debug_assertions)]
 use std::sync::Arc;
@@ -114,7 +111,6 @@
     format::json(snapshot)
 }
 
-<<<<<<< HEAD
 #[cfg(debug_assertions)]
 pub async fn create_graph_node(
     State(ctx): State<AppContext>,
@@ -126,7 +122,7 @@
         .ok_or_else(|| Error::Message("scaffold generator unavailable".to_string()))?;
     let generation = service.create_node(request)?;
     format::json(generation)
-=======
+
 #[cfg(feature = "introspection_assistant")]
 #[derive(Deserialize)]
 pub struct AssistantRequestBody {
@@ -162,31 +158,24 @@
     };
 
     format::json(advice)
->>>>>>> bb615f84
 }
 
 /// Defines and returns the readiness-related routes.
 pub fn routes() -> Routes {
-<<<<<<< HEAD
     let mut routes = Routes::new()
-=======
     let routes = Routes::new()
->>>>>>> bb615f84
         .add("/_readiness", get(readiness))
         .add("/_ping", get(ping))
         .add("/_health", get(health))
         .add("/__loco/graph", get(graph));
-<<<<<<< HEAD
 
     #[cfg(debug_assertions)]
     {
         routes = routes.add("/__loco/graph/nodes", post(create_graph_node));
     }
 
-=======
     #[cfg(feature = "introspection_assistant")]
     let routes = routes.add("/__loco/assistant", post(assistant));
->>>>>>> bb615f84
     routes
 }
 
